--- conflicted
+++ resolved
@@ -49,13 +49,9 @@
     "common/init.js",
     "common/reset-search-paths.js",
     "muon/module_system/commonjs.js",
-<<<<<<< HEAD
     "util/base64-js.js",
     "util/buffer.js",
-    "util/ieee754.js"    
-=======
-    "util/buffer.js",
->>>>>>> be74ba73
+    "util/ieee754.js"
   ]
 
   if (enable_extensions) {
